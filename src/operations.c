#include "operations.h"

#include "apdu.h"
#include "globals.h"
#include "memory.h"
#include "to_string.h"
#include "ui.h"
#include "michelson.h"

#include <stdint.h>
#include <string.h>

#define STEP_HARD_FAIL -2

// Argument is to distinguish between different parse errors for debugging purposes only
__attribute__((noreturn))
static void parse_error(
#ifndef TEZOS_DEBUG
    __attribute__((unused))
#endif
    uint32_t lineno) {

    global.apdu.u.sign.parse_state.op_step=STEP_HARD_FAIL;
#ifdef TEZOS_DEBUG
    THROW(0x9000 + lineno);
#else
    THROW(EXC_PARSE_ERROR);
#endif
}

#define PARSE_ERROR() parse_error(__LINE__)

// Conversion/check functions

static inline signature_type_t parse_raw_tezos_header_signature_type(
    raw_tezos_header_signature_type_t const *const raw_signature_type
) {
    check_null(raw_signature_type);
    switch (READ_UNALIGNED_BIG_ENDIAN(uint8_t, &raw_signature_type->v)) {
        case 0: return SIGNATURE_TYPE_ED25519;
        case 1: return SIGNATURE_TYPE_SECP256K1;
        case 2: return SIGNATURE_TYPE_SECP256R1;
        default: PARSE_ERROR();
    }
}

static inline void compute_pkh(
    cx_ecfp_public_key_t *const compressed_pubkey_out,
    parsed_contract_t *const contract_out,
    derivation_type_t const derivation_type,
    bip32_path_t const *const bip32_path
) {
    check_null(bip32_path);
    check_null(compressed_pubkey_out);
    check_null(contract_out);
    cx_ecfp_public_key_t const *const pubkey = generate_public_key_return_global(derivation_type, bip32_path);
    public_key_hash(
        contract_out->hash, sizeof(contract_out->hash),
        compressed_pubkey_out,
        derivation_type, pubkey);
    contract_out->signature_type = derivation_type_to_signature_type(derivation_type);
    if (contract_out->signature_type == SIGNATURE_TYPE_UNSET) THROW(EXC_MEMORY_ERROR);
    contract_out->originated = 0;
}

static inline void parse_implicit(
    parsed_contract_t *const out,
    raw_tezos_header_signature_type_t const *const raw_signature_type,
    uint8_t const hash[HASH_SIZE]
) {
    check_null(raw_signature_type);
    out->originated = 0;
    out->signature_type = parse_raw_tezos_header_signature_type(raw_signature_type);
    memcpy(out->hash, hash, sizeof(out->hash));
}

static inline void parse_contract(parsed_contract_t *const out, struct contract const *const in) {
    out->originated = in->originated;
    if (out->originated == 0) { // implicit
        out->signature_type = parse_raw_tezos_header_signature_type(&in->u.implicit.signature_type);
        memcpy(out->hash, in->u.implicit.pkh, sizeof(out->hash));
    } else { // originated
        out->signature_type = SIGNATURE_TYPE_UNSET;
        memcpy(out->hash, in->u.originated.pkh, sizeof(out->hash));
    }
}


#define CALL_SUBPARSER_LN(func, line, ...) if(func( __VA_ARGS__, line)) return true
#define CALL_SUBPARSER(func, ...) CALL_SUBPARSER_LN(func, __LINE__, __VA_ARGS__)

// Subparsers: no function here should be called anywhere in this file without using the CALL_SUBPARSER macro above.
// Verify this with
// /<funcname>\s*(
// the only result should be the functiond definition.

#define NEXT_BYTE (byte)

static inline bool parse_z(uint8_t current_byte, struct int_subparser_state *state, uint32_t lineno) {
  if(state->lineno != lineno) {
      // New call; initialize.
      state->lineno = lineno;
      state->value = 0;
      state->shift = 0;
  }
  state->value |= ((uint64_t)current_byte & 0x7F) << state->shift;
  state->shift += 7;
  return current_byte & 0x80; // Return true if we need more bytes.
}

#define PARSE_Z ({CALL_SUBPARSER(parse_z, (byte), &(state)->subparser_state.integer); (state)->subparser_state.integer.value;})

// Only used through the macro
static inline bool parse_z_michelson(uint8_t current_byte, struct int_subparser_state *state, uint32_t lineno) {
  if(state->lineno != lineno) {
      // New call; initialize.
      state->lineno = lineno;
      state->value = 0;
      state->shift = 0;
  }
  state->value |= ((uint64_t)current_byte & 0x7F) << state->shift;
  // For some reason we are getting numbers shifted 1 bit to the
  // left. TODO: figure out why this happens
  if (state->shift == 0) {
      state->shift += 6;
  } else {
      state->shift += 7;
  }
  return current_byte & 0x80; // Return true if we need more bytes.
}

#define PARSE_Z_MICHELSON ({CALL_SUBPARSER(parse_z_michelson, (byte), (&state->subparser_state.integer)); state->subparser_state.integer.value;})

static inline bool parse_next_type(uint8_t current_byte, struct nexttype_subparser_state *state, uint32_t sizeof_type, uint32_t lineno) {
    #ifdef DEBUG
    if(sizeof_type > sizeof(state->body)) PARSE_ERROR(); // Shouldn't happen, but error if it does and we're debugging. Neither side is dynamic.
    #endif

    if(state->lineno != lineno) {
        state->lineno = lineno;
        state->fill_idx = 0;
    }

    state->body.raw[state->fill_idx]=current_byte;
    state->fill_idx++;

    return state->fill_idx < sizeof_type; // Return true if we need more bytes.
}

// do _NOT_ keep pointers to this data around.
#define NEXT_TYPE(type) ({CALL_SUBPARSER(parse_next_type, byte, &(state->subparser_state.nexttype), sizeof(type)); (const type *) &(state->subparser_state.nexttype.body);})


static inline bool michelson_read_length(uint8_t current_byte, struct nexttype_subparser_state *state, uint32_t lineno) {
  CALL_SUBPARSER_LN(parse_next_type, lineno, current_byte, state, sizeof(uint32_t)); // Using the line number we were called with.
  uint32_t res = READ_UNALIGNED_BIG_ENDIAN(uint32_t, &state->body.raw);
  state->body.i32 = res;
  return false;
}

#define MICHELSON_READ_LENGTH ({CALL_SUBPARSER(michelson_read_length, byte, &state->subparser_state.nexttype); state->subparser_state.nexttype.body.i32;})

static inline bool michelson_read_short(uint8_t current_byte, struct nexttype_subparser_state *state, uint32_t lineno) {
  CALL_SUBPARSER_LN(parse_next_type, lineno, current_byte, state, sizeof(uint16_t));
  uint32_t res = READ_UNALIGNED_BIG_ENDIAN(uint16_t, &state->body.raw);
  state->body.i16 = res;
  return false;
}

#define MICHELSON_READ_SHORT ({CALL_SUBPARSER(michelson_read_short, byte, &state->subparser_state.nexttype); state->subparser_state.nexttype.body.i16;})

static inline bool michelson_read_address(
    uint8_t byte,
    parsed_contract_t *const out,
    char* base58_address_buffer,
    struct michelson_address_subparser_state *state,
    uint32_t lineno) {

    if(state->lineno != lineno) { // We won't have to use CALL_SUBPARSER_LN because we're initializing ourselves here.
        memset(state, 0, sizeof(*state));
        state->lineno=lineno;
    }
    switch (state->address_step) {
        case 0:
            state->micheline_type=byte;
            state->address_step=1;
            return true;

        case 1:

            CALL_SUBPARSER(michelson_read_length, byte, &state->subsub_state);
            state->addr_length = state->subsub_state.body.i32;

            state->address_step=2;
            return true;
        default: {
            switch (state->micheline_type) {
                case MICHELSON_TYPE_BYTE_SEQUENCE: {
                    switch (state->address_step) {
                        case 2:

                            // Need 1 byte for signature, plus the rest of the hash.
                            if (state->addr_length != HASH_SIZE + 1) {
                                PARSE_ERROR();
                            }

                            CALL_SUBPARSER(parse_next_type, byte, &(state->subsub_state), sizeof(state->signature_type));
                            memcpy(&(state->signature_type), &(state->subsub_state.body), sizeof(state->signature_type));

                        case 3:

                            CALL_SUBPARSER(parse_next_type, byte, &(state->subsub_state), sizeof(state->key_hash));
                            memcpy(&(state->key_hash), &(state->subsub_state.body), sizeof(state->key_hash));

                            parse_implicit(out, &state->signature_type, (const uint8_t *)&state->key_hash);

                            return false;
                    }
                    case MICHELSON_TYPE_STRING: {
                        if (state->addr_length != HASH_SIZE_B58) {
                            PARSE_ERROR();
                        }

			CALL_SUBPARSER(parse_next_type, byte, &(state->subsub_state), sizeof(state->subsub_state.body.text_pkh));

                        memcpy(base58_address_buffer, state->subsub_state.body.text_pkh, sizeof(state->subsub_state.body.text_pkh));
			out->hash_ptr = base58_address_buffer;
			out->originated = false;
			out->signature_type = SIGNATURE_TYPE_UNSET;
			return false;
                    }
                    default: PARSE_ERROR();
                }
            }
        }
    }
}

#define MICHELSON_READ_ADDRESS(out, buffer) CALL_SUBPARSER(michelson_read_address, byte, (out), buffer, &state->subparser_state.michelson_address)

// End of subparsers.

void parse_operations_init(
    struct parsed_operation_group *const out,
    derivation_type_t derivation_type,
    bip32_path_t const *const bip32_path,
    struct parse_state *const state
    ) {

    check_null(out);
    check_null(bip32_path);
    memset(out, 0, sizeof(*out));

    out->operation.tag = OPERATION_TAG_NONE;

    compute_pkh(&out->public_key, &out->signing, derivation_type, bip32_path);

    // Start out with source = signing, for reveals
    // TODO: This is slightly hackish
    memcpy(&out->operation.source, &out->signing, sizeof(out->signing));

    state->op_step=0;
    state->subparser_state.integer.lineno=-1;
    state->tag=OPERATION_TAG_NONE; // This and the rest shouldn't be required.
    state->argument_length=0;
    state->michelson_op=-1;
}

// Named steps in the top-level state machine
#define STEP_END_OF_MESSAGE -1
#define STEP_OP_TYPE_DISPATCH 10001
#define STEP_AFTER_MANAGER_FIELDS 10002
#define STEP_HAS_DELEGATE 10003
#define STEP_MICHELSON_FIRST_IS_PUSH 10010
#define STEP_MICHELSON_FIRST_IS_NONE 10011
#define STEP_MICHELSON_SECOND_IS_KEY_HASH 10012
#define STEP_MICHELSON_CONTRACT_TO_CONTRACT 10013
#define STEP_MICHELSON_SET_DELEGATE_CHAIN 10014
#define STEP_MICHELSON_CONTRACT_TO_IMPLICIT_CHAIN 10015
#define STEP_MICHELSON_CONTRACT_END 10016
#define STEP_MICHELSON_CHECKING_CONTRACT_ENTRYPOINT 10017
#define STEP_MICHELSON_CONTRACT_TO_CONTRACT_CHAIN_2 10018

bool parse_operations_final(struct parse_state *const state, struct parsed_operation_group *const out) {
    if (out->operation.tag == OPERATION_TAG_NONE && !out->has_reveal) {
        return false;
    }
    return state->op_step == STEP_END_OF_MESSAGE || state->op_step == 1;
}

static inline bool parse_byte(
    uint8_t byte,
    struct parse_state *const state,
    struct parsed_operation_group *const out,
    is_operation_allowed_t is_operation_allowed
    ){

// OP_STEP finishes the current state transition, setting the state, and introduces the next state. For linear chains of states, this keeps the code structurally similar to equivalent imperative parsing code.
#define OP_STEP state->op_step=__LINE__; return true; case __LINE__:

// The same as OP_STEP, but with a particular name, such that we could jump to this state.
#define OP_NAMED_STEP(name) state->op_step=name; return true; case name:

// "jump" to specific state: (set state to foo and return.)
#define JMP(step) state->op_step=step; return true

// Set the next state to end-of-message
#define JMP_EOM JMP(-1)

// Set the next state to start-of-payload; used after reveal.
#define JMP_TO_TOP JMP(1)

// Conditionally set the next state.
#define OP_JMPIF(step, cond) if(cond) { state->op_step=step; return true; }

// Shortcuts for defining literal-matching states; mostly used for contract-call boilerplate.
#define OP_STEP_REQUIRE_SHORT(constant) { uint16_t val = MICHELSON_READ_SHORT; if(val != constant) { PRINTF("Expected: %d, got: %d\n", constant, val); PARSE_ERROR(); } } OP_STEP
#define OP_STEP_REQUIRE_BYTE(constant) { if(byte != constant) { PRINTF("Expected: %d, got: %d\n", constant, byte); PARSE_ERROR(); } } OP_STEP
#define OP_STEP_REQUIRE_LENGTH(constant) { uint32_t val = MICHELSON_READ_LENGTH; if(val != constant) { PARSE_ERROR(); } } OP_STEP

    switch(state->op_step) {

        case STEP_HARD_FAIL:
            PARSE_ERROR();

        case STEP_END_OF_MESSAGE:
            PARSE_ERROR(); // We already hit a hard end of message; fail.


        case 0:
            {
                // Verify magic byte, ignore block hash
                const struct operation_group_header *ogh = NEXT_TYPE(struct operation_group_header);
                if (ogh->magic_byte != MAGIC_BYTE_UNSAFE_OP) PARSE_ERROR();
            }

        OP_NAMED_STEP(1)

            state->tag = NEXT_BYTE;

            if (!is_operation_allowed(state->tag)) PARSE_ERROR();

        OP_STEP

            // Parse 'source'
            switch (state->tag) {
                // Tags that don't have "originated" byte only support tz accounts, not KT or tz.
                case OPERATION_TAG_PROPOSAL:
                case OPERATION_TAG_BALLOT:
                case OPERATION_TAG_BABYLON_DELEGATION:
                case OPERATION_TAG_BABYLON_ORIGINATION:
                case OPERATION_TAG_BABYLON_REVEAL:
                case OPERATION_TAG_BABYLON_TRANSACTION: {
                    struct implicit_contract const *const implicit_source = NEXT_TYPE(struct implicit_contract);
                    out->operation.source.originated = 0;
                    out->operation.source.signature_type = parse_raw_tezos_header_signature_type(&implicit_source->signature_type);
                    memcpy(out->operation.source.hash, implicit_source->pkh, sizeof(out->operation.source.hash));
                    break;
                }

                case OPERATION_TAG_ATHENS_DELEGATION:
                case OPERATION_TAG_ATHENS_ORIGINATION:
                case OPERATION_TAG_ATHENS_REVEAL:
                case OPERATION_TAG_ATHENS_TRANSACTION: {
                    struct contract const *const source = NEXT_TYPE(struct contract);
                    parse_contract(&out->operation.source, source);
                    break;
                }

                default: PARSE_ERROR();
            }


        OP_JMPIF(STEP_AFTER_MANAGER_FIELDS, (state->tag == OPERATION_TAG_PROPOSAL || state->tag == OPERATION_TAG_BALLOT));

        OP_STEP

        // out->operation.source IS NORMALIZED AT THIS POINT

        // Parse common fields for non-governance related operations.

            out->total_fee += PARSE_Z; // fee
        OP_STEP
            PARSE_Z; // counter
        OP_STEP
            PARSE_Z; // gas limit
        OP_STEP
            out->total_storage_limit += PARSE_Z; // storage limit

        OP_JMPIF(STEP_AFTER_MANAGER_FIELDS, (state->tag != OPERATION_TAG_ATHENS_REVEAL && state->tag != OPERATION_TAG_BABYLON_REVEAL))
        OP_STEP

            // We know this is a reveal

            // Public key up next! Ensure it matches signing key.
            // Ignore source :-) and do not parse it from hdr.
            // We don't much care about reveals, they have very little in the way of bad security
            // implications and any fees have already been accounted for
        {
            raw_tezos_header_signature_type_t const *const sig_type = NEXT_TYPE(raw_tezos_header_signature_type_t);
            if (parse_raw_tezos_header_signature_type(sig_type) != out->signing.signature_type) PARSE_ERROR();
        }

        OP_STEP

        {
            size_t klen = out->public_key.W_len;

            CALL_SUBPARSER(parse_next_type, byte, &(state->subparser_state.nexttype), klen);

            if(memcmp(out->public_key.W, &(state->subparser_state.nexttype.body.raw), klen) != 0) PARSE_ERROR();

            out->has_reveal = true;

            JMP_TO_TOP;
        }

        case STEP_AFTER_MANAGER_FIELDS: // Anything but a reveal

        if (out->operation.tag != OPERATION_TAG_NONE) {
            // We are only currently allowing one non-reveal operation
            PARSE_ERROR();
        }

        // This is the one allowable non-reveal operation per set

        out->operation.tag = (uint8_t)state->tag;

        // If the source is an implicit contract,...
        if (out->operation.source.originated == 0) {
            // ... it had better match our key, otherwise why are we signing it?
            if (COMPARE(&out->operation.source, &out->signing) != 0) PARSE_ERROR();
        }
        // OK, it passes muster.

        // This should by default be blanked out
        out->operation.delegate.signature_type = SIGNATURE_TYPE_UNSET;
        out->operation.delegate.originated = 0;


        // Deliberate epsilon-transition.
        state->op_step=STEP_OP_TYPE_DISPATCH;
        default:

        switch (state->tag) {
            case OPERATION_TAG_PROPOSAL:
                switch(state->op_step) {
                  case STEP_OP_TYPE_DISPATCH: {
                      const struct proposal_contents *proposal_data = NEXT_TYPE(struct proposal_contents);

                      const size_t payload_size = READ_UNALIGNED_BIG_ENDIAN(int32_t, &proposal_data->num_bytes);
                      if (payload_size != PROTOCOL_HASH_SIZE) PARSE_ERROR(); // We only accept exactly 1 proposal hash.

                      out->operation.proposal.voting_period = READ_UNALIGNED_BIG_ENDIAN(int32_t, &proposal_data->period);

                      memcpy(out->operation.proposal.protocol_hash, proposal_data->hash, sizeof(out->operation.proposal.protocol_hash));
                  }

                  JMP_EOM;
                }
                break;
            case OPERATION_TAG_BALLOT:
                switch(state->op_step) {
                    case STEP_OP_TYPE_DISPATCH: {
                        const struct ballot_contents *ballot_data = NEXT_TYPE(struct ballot_contents);

                        out->operation.ballot.voting_period = READ_UNALIGNED_BIG_ENDIAN(int32_t, &ballot_data->period);
                        memcpy(out->operation.ballot.protocol_hash, ballot_data->proposal, sizeof(out->operation.ballot.protocol_hash));

                        const int8_t ballot_vote = READ_UNALIGNED_BIG_ENDIAN(int8_t, &ballot_data->ballot);
                        switch (ballot_vote) {
                            case 0:
                                out->operation.ballot.vote = BALLOT_VOTE_YEA;
                                break;
                            case 1:
                                out->operation.ballot.vote = BALLOT_VOTE_NAY;
                                break;
                            case 2:
                                out->operation.ballot.vote = BALLOT_VOTE_PASS;
                                break;
                            default:
                                PARSE_ERROR();
                        }
                        JMP_EOM;
                    }
                }

            case OPERATION_TAG_ATHENS_DELEGATION:
            case OPERATION_TAG_BABYLON_DELEGATION:
                switch(state->op_step) {
                    case STEP_OP_TYPE_DISPATCH: {
                        uint8_t delegate_present = NEXT_BYTE;

                        OP_JMPIF(STEP_HAS_DELEGATE, delegate_present)
                    }
                    // Else branch: Encode "not present"
                    out->operation.destination.originated = 0;
                    out->operation.destination.signature_type = SIGNATURE_TYPE_UNSET;

                    JMP_TO_TOP; // These go back to the top to catch any reveals.

                    case STEP_HAS_DELEGATE: {
                        const struct delegation_contents *dlg = NEXT_TYPE(struct delegation_contents);
                        parse_implicit(&out->operation.destination, &dlg->signature_type, dlg->hash);
                    }
                    JMP_TO_TOP; // These go back to the top to catch any reveals.
                }
            case OPERATION_TAG_ATHENS_ORIGINATION:
            case OPERATION_TAG_BABYLON_ORIGINATION:
                PARSE_ERROR(); // We can't parse the script yet, and all babylon originations have a script; we have to just reject originations.

            case OPERATION_TAG_ATHENS_TRANSACTION:
            case OPERATION_TAG_BABYLON_TRANSACTION:
                switch(state->op_step) {
                    case STEP_OP_TYPE_DISPATCH:

                        out->operation.amount = PARSE_Z;

                    OP_STEP {
                        const struct contract *destination = NEXT_TYPE(struct contract);
                        parse_contract(&out->operation.destination, destination);
                    }

                    OP_STEP {
                        char has_params = NEXT_BYTE;

                        if(has_params == MICHELSON_PARAMS_NONE) {
                            JMP_TO_TOP;
                        }

                        if(has_params != MICHELSON_PARAMS_SOME) {
                            PARSE_ERROR();
                        }

                        // From this point on we are _only_ parsing manager.tz operatinos, so we show the outer destination (the KT1) as the source of the transaction.
                        out->operation.is_manager_tz_operation = true;
                        memcpy(&out->operation.implicit_account, &out->operation.source, sizeof(parsed_contract_t));
                        memcpy(&out->operation.source, &out->operation.destination, sizeof(parsed_contract_t));

                        // manager.tz operations cannot actually transfer any amount.
                        if (out->operation.amount > 0) {
                            PARSE_ERROR();
                        }
                    }


                    OP_STEP {
                        const enum entrypoint_tag entrypoint = NEXT_BYTE;

                        // Don't bother parsing the name, we'll reject if it's there either way.

                        // Anything that’s not “do” is not a
                        // manager.tz contract.
                        if (entrypoint != ENTRYPOINT_DO) {
                            PARSE_ERROR();
                        }
                    }

                    OP_STEP {
                        state->argument_length = MICHELSON_READ_LENGTH;
                    }

<<<<<<< HEAD
		    OP_STEP
=======
                    OP_STEP
>>>>>>> 16c6b433

                    // Error on anything but a michelson sequence.
                    OP_STEP_REQUIRE_BYTE(MICHELSON_TYPE_SEQUENCE);

                    {
                        const uint32_t sequence_length = MICHELSON_READ_LENGTH;

                        // Only allow single sequence (5 is needed
                        // in argument length for above two
                        // bytes). Also bail out on really big
                        // Michelson that we don’t support.
                        if (   sequence_length + sizeof(uint8_t) + sizeof(uint32_t) != state->argument_length
                                || state->argument_length > MAX_MICHELSON_SEQUENCE_LENGTH) {
                            PARSE_ERROR();
                        }
                    }

                    OP_STEP

                        // All manager.tz operations should begin
                        // with this. Otherwise, bail out.
                    OP_STEP_REQUIRE_SHORT(MICHELSON_DROP)
                    OP_STEP_REQUIRE_SHORT(MICHELSON_NIL)
                    OP_STEP_REQUIRE_SHORT(MICHELSON_OPERATION)

                    {
                        state->michelson_op = MICHELSON_READ_SHORT;

                        // First real michelson op.
                        switch (state->michelson_op) {
                            case MICHELSON_PUSH:
                                JMP(STEP_MICHELSON_FIRST_IS_PUSH);
                            case MICHELSON_NONE: // withdraw delegate
                                JMP(STEP_MICHELSON_FIRST_IS_NONE);
                            default:
                                PARSE_ERROR();
                        }
                    }

                    case STEP_MICHELSON_FIRST_IS_PUSH: {

                        state->michelson_op = MICHELSON_READ_SHORT;

                        // First real michelson op.
                        switch (state->michelson_op) {
                            case MICHELSON_KEY_HASH:
                                JMP(STEP_MICHELSON_SECOND_IS_KEY_HASH);
                            case MICHELSON_ADDRESS: // transfer contract to contract
                                JMP(STEP_MICHELSON_CONTRACT_TO_CONTRACT);
                            default:
                                PARSE_ERROR();
                        }
                    }

                    case STEP_MICHELSON_SECOND_IS_KEY_HASH:

                    MICHELSON_READ_ADDRESS(&out->operation.destination, state->base58_pkh1);

                    OP_STEP {

                        state->michelson_op = MICHELSON_READ_SHORT;

                        switch (state->michelson_op) {
                            case MICHELSON_SOME: // Set delegate
                                JMP(STEP_MICHELSON_SET_DELEGATE_CHAIN);
                            case MICHELSON_IMPLICIT_ACCOUNT: // transfer contract to implicit
                                JMP(STEP_MICHELSON_CONTRACT_TO_IMPLICIT_CHAIN);
                            default:
                                PARSE_ERROR();
                        }
                    }

                    case STEP_MICHELSON_SET_DELEGATE_CHAIN:

                    OP_STEP_REQUIRE_SHORT(MICHELSON_SOME)

                    {
                        uint16_t val = MICHELSON_READ_SHORT;
                        if(val != MICHELSON_SET_DELEGATE) PARSE_ERROR();

                        out->operation.tag = OPERATION_TAG_BABYLON_DELEGATION;
                        out->operation.destination.originated = true;
                        JMP(STEP_MICHELSON_CONTRACT_END);

                    }

                    case STEP_MICHELSON_CONTRACT_TO_IMPLICIT_CHAIN:
                    // Matching: PUSH key_hash <adr> ; IMPLICIT_ACCOUNT ; PUSH mutez <val> ; UNIT ; TRANSFER_TOKENS

                    OP_STEP_REQUIRE_SHORT(MICHELSON_PUSH)
                    OP_STEP_REQUIRE_SHORT(MICHELSON_MUTEZ)

                    {

                        uint8_t contractOrImplicit = NEXT_BYTE;
                        if(contractOrImplicit != 0) PARSE_ERROR(); // what is this?

                    }

                    OP_STEP

                        out->operation.amount = PARSE_Z_MICHELSON;

                    OP_STEP

                    OP_STEP_REQUIRE_SHORT(MICHELSON_UNIT)

                    {

                        uint16_t val = MICHELSON_READ_SHORT;
                        if(val != MICHELSON_TRANSFER_TOKENS) PARSE_ERROR();
                        out->operation.tag = OPERATION_TAG_BABYLON_TRANSACTION;

                        JMP(STEP_MICHELSON_CONTRACT_END);
                    }

                    case STEP_MICHELSON_CONTRACT_TO_CONTRACT:

                    {
                        // Matching: PUSH address <adr> ; CONTRACT <par> ; ASSERT_SOME ; PUSH mutez <val> ; UNIT ; TRANSFER_TOKENS
                        MICHELSON_READ_ADDRESS(&out->operation.destination, state->base58_pkh2);
                    }

                    OP_STEP

                        state->contract_code = MICHELSON_READ_SHORT;

                    OP_STEP

                    {

                        const enum michelson_code type = MICHELSON_READ_SHORT;

                        // Can’t display any parameters, need
                        // to throw anything but unit out for now.
                        // TODO: display michelson arguments
                        if (type != MICHELSON_CONTRACT_UNIT) {
                            PARSE_ERROR();
                        }


                        switch (state->contract_code) {
                            case MICHELSON_CONTRACT_WITH_ENTRYPOINT: {
                                JMP(STEP_MICHELSON_CHECKING_CONTRACT_ENTRYPOINT);
                            }
                            case MICHELSON_CONTRACT: {
                                JMP(STEP_MICHELSON_CONTRACT_TO_CONTRACT_CHAIN_2);
                            }
                            default: PARSE_ERROR();
                        }
                    }

                    case STEP_MICHELSON_CHECKING_CONTRACT_ENTRYPOINT:
                    {
                        // No way to display
                        // entrypoint now, so need to
                        // bail out on anything but
                        // default.
                        // TODO: display entrypoints
                        uint8_t entrypoint_byte = NEXT_BYTE;
                        if(entrypoint_byte != ENTRYPOINT_DEFAULT) {
                            PARSE_ERROR();
                        }
                    }
                    JMP(STEP_MICHELSON_CONTRACT_TO_CONTRACT_CHAIN_2);

                    case STEP_MICHELSON_CONTRACT_TO_CONTRACT_CHAIN_2:

                    OP_STEP_REQUIRE_BYTE(MICHELSON_TYPE_SEQUENCE);

                    OP_STEP_REQUIRE_LENGTH(0x15);
                    OP_STEP_REQUIRE_SHORT(MICHELSON_IF_NONE);
                    OP_STEP_REQUIRE_BYTE(MICHELSON_TYPE_SEQUENCE);
                    OP_STEP_REQUIRE_LENGTH(9);
                    OP_STEP_REQUIRE_BYTE(MICHELSON_TYPE_SEQUENCE);
                    OP_STEP_REQUIRE_LENGTH(4);
                    OP_STEP_REQUIRE_SHORT(MICHELSON_UNIT);
                    OP_STEP_REQUIRE_SHORT(MICHELSON_FAILWITH);
                    OP_STEP_REQUIRE_BYTE(MICHELSON_TYPE_SEQUENCE);
                    OP_STEP_REQUIRE_LENGTH(0);
                    OP_STEP_REQUIRE_SHORT(MICHELSON_PUSH);
                    OP_STEP_REQUIRE_SHORT(MICHELSON_MUTEZ);
                    OP_STEP_REQUIRE_BYTE(0);

                    {
                        out->operation.amount = PARSE_Z_MICHELSON;
                    }

                    OP_STEP

                    OP_STEP_REQUIRE_SHORT(MICHELSON_UNIT);

                    {
                        uint16_t val = MICHELSON_READ_SHORT;
                        if(val != MICHELSON_TRANSFER_TOKENS) PARSE_ERROR();
                        out->operation.tag = OPERATION_TAG_BABYLON_TRANSACTION;
                        JMP(STEP_MICHELSON_CONTRACT_END);
                    }

                    case STEP_MICHELSON_FIRST_IS_NONE: // withdraw delegate

                    OP_STEP_REQUIRE_SHORT(MICHELSON_KEY_HASH);

                    {

                        uint16_t val = MICHELSON_READ_SHORT;
                        if(val != MICHELSON_SET_DELEGATE) PARSE_ERROR();

                        out->operation.tag = OPERATION_TAG_BABYLON_DELEGATION;
                        out->operation.destination.originated = 0;
                        out->operation.destination.signature_type = SIGNATURE_TYPE_UNSET;

                    }

                    JMP(STEP_MICHELSON_CONTRACT_END);

                    case STEP_MICHELSON_CONTRACT_END:

                    {
                        uint16_t val = MICHELSON_READ_SHORT;
                        if(val != MICHELSON_CONS) PARSE_ERROR();
                    }

                    JMP_EOM;

                    default:
                        PARSE_ERROR();
                }
            default: // Any other tag; probably not possible here.
                PARSE_ERROR();
        }
    }

    PARSE_ERROR(); // Probably not reachable, but removes a warning.
}

#define G global.apdu.u.sign
#ifdef BAKING_APP

static void parse_operations_throws_parse_error(
    struct parsed_operation_group *const out,
    void const *const data,
    size_t length,
    derivation_type_t derivation_type,
    bip32_path_t const *const bip32_path,
    is_operation_allowed_t is_operation_allowed
) {

    size_t ix = 0;

    parse_operations_init(out, derivation_type, bip32_path, &G.parse_state);

    while (ix < length) {
        uint8_t byte = ((uint8_t*)data)[ix];
        parse_byte(byte, &G.parse_state, out, is_operation_allowed);
        PRINTF("Byte: %x - Next op_step state: %d\n", byte, G.parse_state.op_step);
        ix++;
    }

    if(! parse_operations_final(&G.parse_state, out)) PARSE_ERROR();

}

bool parse_operations(
    struct parsed_operation_group *const out,
    uint8_t const *const data,
    size_t length,
    derivation_type_t derivation_type,
    bip32_path_t const *const bip32_path,
    is_operation_allowed_t is_operation_allowed
) {
    BEGIN_TRY {
        TRY {
            parse_operations_throws_parse_error(out, data, length, derivation_type, bip32_path, is_operation_allowed);
        }
        CATCH(EXC_PARSE_ERROR) {
            return false;
        }
        CATCH_OTHER(e) {
            THROW(e);
        }
        FINALLY { }
    }
    END_TRY;
    return true;
}

#else

bool parse_operations_packet(
    struct parsed_operation_group *const out,
    uint8_t const *const data,
    size_t length,
    is_operation_allowed_t is_operation_allowed
) {
    BEGIN_TRY {
        TRY {
            size_t ix = 0;
            while (ix < length) {
                uint8_t byte = ((uint8_t*)data)[ix];
                parse_byte(byte, &G.parse_state, out, is_operation_allowed);
                PRINTF("Byte: %x - Next op_step state: %d\n", byte, G.parse_state.op_step);
                ix++;
            }
        }
        CATCH(EXC_PARSE_ERROR) {
            return false;
        }
        CATCH_OTHER(e) {
            THROW(e);
        }
        FINALLY { }
    }
    END_TRY;
    return true;
}

#endif<|MERGE_RESOLUTION|>--- conflicted
+++ resolved
@@ -560,11 +560,7 @@
                         state->argument_length = MICHELSON_READ_LENGTH;
                     }
 
-<<<<<<< HEAD
-		    OP_STEP
-=======
                     OP_STEP
->>>>>>> 16c6b433
 
                     // Error on anything but a michelson sequence.
                     OP_STEP_REQUIRE_BYTE(MICHELSON_TYPE_SEQUENCE);
